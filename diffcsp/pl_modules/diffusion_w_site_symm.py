--- conflicted
+++ resolved
@@ -52,10 +52,8 @@
     load_config, load_data, get_crystals_list, prop_model_eval, compute_cov)
 
 MAX_ATOMIC_NUM=101
-<<<<<<< HEAD
 CLUSTERED_SITES = json.load(open('/workspace/mila-top/crystal_diff/intel-mat-diffusion/cluster_sites.json', 'r'))
-=======
-CLUSTERED_SITES = json.load(open('/home/mila/s/siba-smarak.panigrahi/DiffCSP/cluster_sites.json', 'r'))
+# CLUSTERED_SITES = json.load(open('/home/mila/s/siba-smarak.panigrahi/DiffCSP/cluster_sites.json', 'r'))
 COV_Cutoffs = {
     'mp20': {'struc': 0.4, 'comp': 10.},
     'carbon': {'struc': 0.2, 'comp': 4.},
@@ -167,7 +165,6 @@
         else:
             self.struct_valid = False
         self.valid = self.comp_valid and self.struct_valid
->>>>>>> c121f04f
 
     def get_fingerprints(self):
         elem_counter = Counter(self.atom_types)
